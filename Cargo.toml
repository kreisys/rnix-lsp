--- conflicted
+++ resolved
@@ -17,17 +17,11 @@
 libc = "0.2.66"
 log = "0.4.8"
 lsp-server = "0.3.1"
-<<<<<<< HEAD
 lsp-types = { version = "0.79.0", features = ["proposed"] }
-nixpkgs-fmt = "0.9.0"
-rnix = "0.7.2"
-=======
-lsp-types = { version = "0.68.1", features = ["proposed"] }
 nixpkgs-fmt = "1.2.0"
 regex = "1"
 rnix = "0.9.0"
 rowan = "0.12.6"
->>>>>>> 1fdd7cf9
 serde = "1.0.104"
 serde_json = "1.0.44"
 manix = "0.5.1"
