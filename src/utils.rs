use lsp_types::*;
use rnix::{types::*, SyntaxNode, TextRange, TextSize, TokenAtOffset};
use std::{
    collections::HashMap,
    convert::TryFrom,
    fmt::{Debug, Display, Formatter, Result},
    path::PathBuf,
    rc::Rc,
};

#[derive(Copy, Clone, PartialEq)]
pub enum Datatype {
    Lambda,
    Variable,
    Attribute,
}

impl Display for Datatype {
    fn fmt(&self, f: &mut Formatter<'_>) -> Result {
        write!(
            f,
            "{}",
            match self {
                Self::Lambda => "Lambda",
                Self::Variable => "Variable",
                Self::Attribute => "Attribute",
            }
        )
    }
}

impl Debug for Datatype {
    fn fmt(&self, f: &mut Formatter) -> Result {
        Display::fmt(self, f)
    }
}

pub fn uri_path(uri: &Url) -> Option<PathBuf> {
    if uri.scheme() != "file" || uri.has_host() {
        return None;
    }
    Some(PathBuf::from(uri.path()))
}
pub fn lookup_pos(code: &str, pos: Position) -> Option<usize> {
    let mut lines = code.split('\n');

    let mut offset = 0;
    for _ in 0..pos.line {
        let line = lines.next()?;

        offset += line.len() + 1;
    }

    lines.next().and_then(|line| {
        Some(
            offset
                + line
                    .chars()
                    .take(usize::try_from(pos.character).ok()?)
                    .map(char::len_utf8)
                    .sum::<usize>(),
        )
    })
}
pub fn offset_to_pos(code: &str, offset: usize) -> Position {
    let start_of_line = code[..offset].rfind('\n').map_or(0, |n| n + 1);
    Position {
        line: code[..start_of_line].chars().filter(|&c| c == '\n').count() as u64,
        character: code[start_of_line..offset]
            .chars()
            .map(|c| c.len_utf16() as u64)
            .sum(),
    }
}
pub fn range(code: &str, range: TextRange) -> Range {
    Range {
        start: offset_to_pos(code, usize::from(range.start())),
        end: offset_to_pos(code, usize::from(range.end())),
    }
}
pub struct CursorInfo {
    pub path: Vec<String>,
    pub ident: Ident,
    pub name: String,
}

<<<<<<< HEAD
pub fn closest_node_to(root: &SyntaxNode, offset: usize) -> Option<SyntaxNode> {
    match root.token_at_offset(TextUnit::from_usize(offset)) {
        TokenAtOffset::None => None,
        TokenAtOffset::Single(node) => Some(node.parent()),
        TokenAtOffset::Between(left, _) => Some(left.parent()),
    }
}

pub fn ident_at(root: &SyntaxNode, offset: usize) -> Option<CursorInfo> {
    let ident = match root.token_at_offset(TextUnit::from_usize(offset)) {
        TokenAtOffset::None => None,
        TokenAtOffset::Single(node) => Ident::cast(node.parent()),
        TokenAtOffset::Between(left, right) => {
            Ident::cast(left.parent()).or_else(|| Ident::cast(right.parent()))
=======
impl CursorInfo {
    pub fn new(path: Vec<String>, ident: Ident, name: Option<String>) -> CursorInfo {
        let myname = match name {
            Some(n) => n,
            None => String::from((Ident::cast(ident.node().clone()).unwrap()).as_str()),
        };

        CursorInfo {
            path,
            ident,
            name: myname,
>>>>>>> 1fdd7cf9
        }
    }
}

pub fn ident_at(root: &SyntaxNode, offset: usize) -> Option<CursorInfo> {
    let mut add = false;
    let ident =
        match root.token_at_offset(TextSize::try_from(offset).expect("aaah big number scary")) {
            TokenAtOffset::None => None,
            TokenAtOffset::Single(node) => Ident::cast(node.parent()),
            TokenAtOffset::Between(left, right) => {
                let result = Ident::cast(left.parent()).or_else(|| Ident::cast(right.parent()));
                match result {
                    Some(_) => result,
                    None => {
                        if let Some(sel) = Select::cast(left.parent()) {
                            add = true;
                            if let Some(s) = sel.set().and_then(Select::cast) {
                                Ident::cast(s.index()?)
                            } else {
                                Ident::cast(sel.set()?)
                            }
                        } else {
                            None
                        }
                    }
                }
            }
        }?;
    let parent = ident.node().parent();
    if let Some(node) = parent.clone().and_then(Inherit::cast) {
        if let Some(node) = node.from() {
            if let Some(tok) = node.inner() {
                if let Some(_) = Ident::cast(tok.clone()) {
                    return Some(CursorInfo::new(
                        vec![tok.text().to_string()],
                        ident.clone(),
                        None,
                    ));
                } else if let Some(mut attr) = Select::cast(tok.clone()) {
                    let mut result = Vec::new();
                    result.push(attr.index()?.to_string().into());
                    while let Some(new) = Select::cast(attr.set()?) {
                        result.push(Ident::cast(new.index()?)?.as_str().into());
                        attr = new;
                    }
                    result.push(Ident::cast(attr.set()?)?.as_str().into());
                    result.reverse();
                    return Some(CursorInfo::new(result, ident.clone(), None));
                }
            }
        }
        Some(CursorInfo::new(Vec::new(), ident, None))
    } else if let Some(attr) = parent.clone().and_then(Key::cast) {
        let mut path = Vec::new();
        for item in attr.path() {
            if item == *ident.node() {
                return Some(CursorInfo::new(path, ident, None));
            }

            path.push(Ident::cast(item)?.as_str().into());
        }
        panic!("identifier at cursor is somehow not a child of its parent",);
    } else if let Some(mut index) = parent.and_then(Select::cast) {
        let mut path = Vec::new();
        while let Some(new) = Select::cast(index.set()?) {
            path.push(Ident::cast(new.index()?)?.as_str().into());
            index = new;
        }
        if index.set()? != *ident.node() {
            // Only push if not the cursor ident, so that
            // a . b
            //  ^
            // is not [a] and a, but rather [] and a
            path.push(Ident::cast(index.set()?)?.as_str().into());
        }
        path.reverse();
        if add {
            path.push(String::from(ident.as_str()));
        }
        Some(CursorInfo::new(
            path,
            ident,
            match add {
                true => Some(String::from("")),
                false => None,
            },
        ))
    } else {
        Some(CursorInfo::new(Vec::new(), ident, None))
    }
}

#[derive(Debug)]
pub struct Var {
    pub file: Rc<Url>,
    pub set: SyntaxNode,
    pub key: SyntaxNode,
    pub value: Option<SyntaxNode>,
    pub datatype: Datatype,
}
pub fn populate<T: EntryHolder>(
    file: &Rc<Url>,
    scope: &mut HashMap<String, Var>,
    set: &T,
    datatype: Datatype,
) -> Option<()> {
    for entry in set.entries() {
        let attr = entry.key()?;
        let mut path = attr.path();
        if let Some(ident) = path.next().and_then(Ident::cast) {
            if !scope.contains_key(ident.as_str()) {
                scope.insert(
                    ident.as_str().into(),
                    Var {
                        file: Rc::clone(file),
                        set: set.node().to_owned(),
                        key: ident.node().to_owned(),
                        value: Some(entry.value()?.to_owned()),
                        datatype: datatype,
                    },
                );
            }
        }
    }
    Some(())
}
pub fn scope_for(file: &Rc<Url>, node: SyntaxNode) -> Option<HashMap<String, Var>> {
    let mut scope = HashMap::new();

    let mut current = Some(node);
    while let Some(node) = current {
        match ParsedType::try_from(node.clone()) {
            Ok(ParsedType::LetIn(let_in)) => {
                populate(&file, &mut scope, &let_in, Datatype::Variable);
            }
            Ok(ParsedType::LegacyLet(let_)) => {
                populate(&file, &mut scope, &let_, Datatype::Variable);
            }
            Ok(ParsedType::AttrSet(set)) => {
                if set.recursive() {
                    populate(&file, &mut scope, &set, Datatype::Attribute);
                }
            }
            Ok(ParsedType::Lambda(lambda)) => match ParsedType::try_from(lambda.arg()?) {
                Ok(ParsedType::Ident(ident)) => {
                    if !scope.contains_key(ident.as_str()) {
                        scope.insert(
                            ident.as_str().into(),
                            Var {
                                file: Rc::clone(&file),
                                set: lambda.node().clone(),
                                key: ident.node().clone(),
                                value: None,
                                datatype: Datatype::Lambda,
                            },
                        );
                    }
                }
                Ok(ParsedType::Pattern(pattern)) => {
                    for entry in pattern.entries() {
                        let ident = entry.name()?;
                        if !scope.contains_key(ident.as_str()) {
                            scope.insert(
                                ident.as_str().into(),
                                Var {
                                    file: Rc::clone(&file),
                                    set: lambda.node().to_owned(),
                                    key: ident.node().to_owned(),
                                    value: None,
                                    datatype: Datatype::Lambda,
                                },
                            );
                        }
                    }
                    if let Some(ident) = pattern.at() {
                        if !scope.contains_key(ident.as_str()) {
                            scope.insert(
                                ident.as_str().into(),
                                Var {
                                    file: Rc::clone(&file),
                                    set: lambda.node().to_owned(),
                                    key: ident.node().to_owned(),
                                    value: None,
                                    datatype: Datatype::Lambda,
                                },
                            );
                        }
                    }
                }
                _ => (),
            },
            _ => (),
        }
        current = node.parent();
    }

    Some(scope)
}
pub fn selection_ranges(root: &SyntaxNode, content: &str, pos: Position) -> Option<SelectionRange> {
    let pos = lookup_pos(content, pos)?;
    let node = root
        .token_at_offset(TextSize::try_from(pos).expect("big number goes brrr"))
        .left_biased()?;

    let mut root = None;
    let mut cursor = &mut root;

    let mut last = None;
    for parent in node.ancestors() {
        // De-duplicate
        if last.as_ref() == Some(&parent) {
            continue;
        }

        let text_range = parent.text_range();
        *cursor = Some(Box::new(SelectionRange {
            range: range(content, text_range),
            parent: None,
        }));
        cursor = &mut cursor.as_mut().unwrap().parent;

        last = Some(parent);
    }

    root.map(|b| *b)
}

#[cfg(test)]
mod tests {
    use super::*;

    #[test]
    fn test_get_offset_from_nix_expr() {
        let expr = "let a = 1; in\nmap (x: a + x)\n[1 2 3 4]";
        let start = range(expr, TextRange::new(TextSize::from(0), TextSize::from(1)));
        assert_eq!(0, start.start.line);
        assert_eq!(0, start.end.line);
        assert_eq!(0, start.start.character);
        assert_eq!(1, start.end.character);

        let actual_pos = range(expr, TextRange::new(
            TextSize::from(15),
            TextSize::from(20)
        ));

        assert_eq!(1, actual_pos.start.line);
        assert_eq!(1, actual_pos.end.line);

        assert_eq!(1, actual_pos.start.character);
        assert_eq!(6, actual_pos.end.character);
    }

    #[test]
    fn test_offset_across_multiple_lines() {
        let expr = "let a = 1; in\nbuiltins.trace a a";
        let r = range(expr, TextRange::new(TextSize::from(8), TextSize::from(15)));
        assert_eq!(0, r.start.line);
        assert_eq!(1, r.end.line);
        assert_eq!(8, r.start.character);
        assert_eq!(1, r.end.character);
    }

    #[test]
    #[should_panic]
    fn test_offset_too_large() {
        let expr = "let a = 1;in\na";
        range(expr, TextRange::new(TextSize::from(50), TextSize::from(50)));
    }

    #[test]
    fn test_lookup_pos_in_expr() {
        let expr = "let a = 1;\nbuiltins.trace a 23";
        let pos = lookup_pos(expr, Position {
            line: 0,
            character: 0,
        });

        assert_eq!(0, pos.expect("expected position to be not None!"));
    }

    #[test]
    fn test_lookup_pos_out_of_range() {
        let expr = "let a = 1;\na";
        let pos_wrong_line = lookup_pos(expr, Position {
            line: 5,
            character: 23,
        });

        assert!(pos_wrong_line.is_none());

        // if the character is greater than the length of a line, the offset of the last
        // char of the line is returned.
        let pos_char_out_of_range = lookup_pos(expr, Position { line: 0, character: 100, });
        assert_eq!(10, pos_char_out_of_range.expect("expected position to be not None!"));
    }

    #[test]
    fn test_populate_scope() {
        let expr = "n@{ a, b, c, d }: let a = 1; obj.foo = {}; in a + b";
        let root = rnix::parse(expr).node();
        let scope = scope_for(
            &Rc::new(Url::parse("file:///default.nix").unwrap()),
            root.children().next().unwrap()
        );

        assert!(scope.is_some());
        let scope_entries = scope.unwrap();

        assert_eq!(5, scope_entries.keys().len());
        assert!(scope_entries.values().into_iter().all(|x| x.datatype == Datatype::Lambda));
        assert!(vec!["n", "a", "b", "c", "d"].into_iter().all(|x| scope_entries.contains_key(x)));

        let mut iter = root.children().next().unwrap().children();
        iter.next();
        let scope_let = scope_for(
            &Rc::new(Url::parse("file:///default.nix").unwrap()),
            iter.next().unwrap()
        );

        assert!(scope_let.is_some());
        let scope_entries = scope_let.unwrap();
        assert_eq!(6, scope_entries.keys().len());
        assert_eq!(Datatype::Variable, scope_entries.get("a").unwrap().datatype);
    }

    #[test]
    fn test_populate_scope_legacy_let() {
        let expr = "let { a = 1; body = a; }";
        let root = rnix::parse(expr).node();
        let scope = scope_for(
            &Rc::new(Url::parse("file:///default.nix").unwrap()),
            root.children().next().unwrap()
        );

        assert!(scope.is_some());
        let scope_entries = scope.unwrap();

        assert_eq!(2, scope_entries.keys().len());
        assert!(vec!["a", "body"].into_iter().all(|x| scope_entries.contains_key(x)));
    }

    #[test]
    fn test_find_ident() {
        let expr = "let a = { b = 1; }; in a.b";
        let root = rnix::parse(expr).node();
        let ident = ident_at(&root, 26);
        assert!(ident.is_some());
        let ident_ = ident.unwrap();
        assert_eq!(vec!["a"], ident_.path);
        assert_eq!("b", ident_.name);
    }

    #[test]
    fn test_inherit_ident() {
        let expr = "let inherit (a) b; in b";
        let root = rnix::parse(expr).node();
        let ident = ident_at(&root, 17);
        assert!(ident.is_some());
        let ident_ = ident.unwrap();
        assert_eq!(vec!["a"], ident_.path);
    }

    #[test]
    fn test_ident_attr_path() {
        let expr = "a.b";
        let root = rnix::parse(expr).node();
        let ident = ident_at(&root, 2);
        assert!(ident.is_some());
        let ident_ = ident.unwrap();
        assert_eq!(vec!["a"], ident_.path);
    }
}<|MERGE_RESOLUTION|>--- conflicted
+++ resolved
@@ -84,22 +84,6 @@
     pub name: String,
 }
 
-<<<<<<< HEAD
-pub fn closest_node_to(root: &SyntaxNode, offset: usize) -> Option<SyntaxNode> {
-    match root.token_at_offset(TextUnit::from_usize(offset)) {
-        TokenAtOffset::None => None,
-        TokenAtOffset::Single(node) => Some(node.parent()),
-        TokenAtOffset::Between(left, _) => Some(left.parent()),
-    }
-}
-
-pub fn ident_at(root: &SyntaxNode, offset: usize) -> Option<CursorInfo> {
-    let ident = match root.token_at_offset(TextUnit::from_usize(offset)) {
-        TokenAtOffset::None => None,
-        TokenAtOffset::Single(node) => Ident::cast(node.parent()),
-        TokenAtOffset::Between(left, right) => {
-            Ident::cast(left.parent()).or_else(|| Ident::cast(right.parent()))
-=======
 impl CursorInfo {
     pub fn new(path: Vec<String>, ident: Ident, name: Option<String>) -> CursorInfo {
         let myname = match name {
@@ -111,7 +95,6 @@
             path,
             ident,
             name: myname,
->>>>>>> 1fdd7cf9
         }
     }
 }
